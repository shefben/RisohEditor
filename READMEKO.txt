--- conflicted
+++ resolved
@@ -288,16 +288,10 @@
 - v.5.6.1 (2021.07.01)
     - 프로세스의 반환 값이 수정되었습니다.
     - 메시지 테이블 처리가 개선되었습니다.
-<<<<<<< HEAD
-    - Don't change the case of name when renaming it in TreeView.
+    - TreeView에서 이름을 변경할 때 대소문자를 변경하지 마십시오.
 - v.5.6.2 (2021.08.15)
-    - Enlarged width of "Save Options" and "Export Options" dialogs.
+    - 저장 옵션 및 "내보내기 옵션" 대화 상자의 너비가 확대되었습니다.
     - Added workaround to add message tables on Microsoft compatible mode.
-=======
-    - TreeView에서 이름을 변경할 때 대소문자를 변경하지 마십시오.
-- v.5.6.2 (2021.XX.YY)
-    - 저장 옵션 및 "내보내기 옵션" 대화 상자의 너비가 확대되었습니다.
->>>>>>> dbb9fcaa
 
 /////////////////////////////////////////////////////////////////////
 Katayama Hirofumi MZ (katahiromz) [A.N.T.]
